--- conflicted
+++ resolved
@@ -67,15 +67,11 @@
 		    _connectJob();
         _restart = false;
         _queue.canWait(true);
-<<<<<<< HEAD
-        while (!_restart && !done) {
-          _queue.push(std::move(_job()));
-=======
+
         while (!_restart && !_done) {
           //_queue.wait_and_push(_job);
           _queue.push(std::move(_job())); 
 		      //Sleep(10);
->>>>>>> ce05c879
         }
       }
     }
