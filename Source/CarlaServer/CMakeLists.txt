--- conflicted
+++ resolved
@@ -93,10 +93,6 @@
 
 if (UNIX)
 
-<<<<<<< HEAD
-  set(Png_LIBRARY png16)
-  set(CMAKE_CXX_FLAGS "${CMAKE_CXX_FLAGS} -DCARLA_WITH_PNG_COMPRESSION")
-=======
   if (EXISTS $ENV{UE4_ROOT})
 
     # Use Unreal Engine's libpng and libz.
@@ -147,7 +143,6 @@
     set(CMAKE_CXX_FLAGS "${CMAKE_CXX_FLAGS} -DCARLA_LIBPNG_VERSION_RELEASE=${PNG_VERSION_RELEASE}")
 
   endif (EXISTS $ENV{UE4_ROOT})
->>>>>>> c587a0e4
 
 elseif (WIN32)
 
@@ -160,11 +155,7 @@
 # ==============================================================================
 
 set(CarlaServer_Deps_LIBRARIES
-<<<<<<< HEAD
-    ${Png_LIBRARY}
-=======
     ${PNG_LIBRARIES}
->>>>>>> c587a0e4
     ${Protobuf_LIBRARIES}
     ${Boost_DATE_TIME_LIBRARY}
     ${Boost_REGEX_LIBRARY}
